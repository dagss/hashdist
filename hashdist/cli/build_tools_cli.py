--- conflicted
+++ resolved
@@ -330,14 +330,7 @@
                 handler(args.path)
         else:
             for dirpath, dirnames, filenames in os.walk(args.path, topdown=False):
-<<<<<<< HEAD
-                for filename in dirnames + filenames:
-                    for handler in handlers:
-                        handler(pjoin(dirpath, filename))
-=======
                 for handler in handlers:
                     for filename in filenames:
                         handler(pjoin(dirpath, filename))
-                    handler(dirpath)
-        
->>>>>>> 62f7b05f
+                    handler(dirpath)
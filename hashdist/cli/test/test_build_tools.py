--- conflicted
+++ resolved
@@ -41,9 +41,8 @@
         env = dict(os.environ)
         env['FOO'] = 'foo'
         hit('create-links', '--key=section1/section2', 'build.json', env=env)
-<<<<<<< HEAD
-        assert os.path.realpath('foo') == '/bin/ls'
-        assert os.path.realpath('bar/bin/ls') == '/bin/ls'
+        assert os.path.realpath('foo') == os.path.realpath('/bin/ls')
+        assert os.path.realpath('bar/bin/ls') == os.path.realpath('/bin/ls')
 
 @temp_working_dir_fixture
 def test_postprocess_check_relocatable_ok(d):
@@ -62,8 +61,4 @@
     dump(pjoin(d, 'a', 'b', 'c.txt'), 'foo%sfoo' % d)
     env = dict(os.environ)
     env['ARTIFACT'] = d
-    hit('build-postprocess', '--check-relocatable', expected_status=127, env=env)
-=======
-        assert os.path.realpath('foo') == os.path.realpath('/bin/ls')
-        assert os.path.realpath('bar/bin/ls') == os.path.realpath('/bin/ls')
->>>>>>> 62f7b05f
+    hit('build-postprocess', '--check-relocatable', expected_status=127, env=env)
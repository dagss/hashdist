--- conflicted
+++ resolved
@@ -143,19 +143,11 @@
                 }
             })
 
-<<<<<<< HEAD
-    def build(self, pkgname, config, worker_count, debug=False):
+    def build(self, pkgname, config, worker_count, keep_build, debug):
         self._package_specs[pkgname].fetch_sources(self.source_cache)
         extra_env = {'HASHDIST_CPU_COUNT': str(worker_count)}
         self.build_store.ensure_present(self._build_specs[pkgname], config, extra_env=extra_env,
-                                        debug=debug)
-=======
-    def build(self, pkgname, config, worker_count, keep_build):
-        self._package_specs[pkgname].fetch_sources(self.source_cache)
-        extra_env = {'HASHDIST_CPU_COUNT': str(worker_count)}
-        self.build_store.ensure_present(self._build_specs[pkgname], config,
-                extra_env=extra_env, keep_build=keep_build)
->>>>>>> 9791de94
+                                        keep_build=keep_build, debug=debug)
         self._built.add(pkgname)
 
     def build_profile(self, config):
